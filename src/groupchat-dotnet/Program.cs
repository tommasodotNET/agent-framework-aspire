using A2A;
using Microsoft.Agents.AI;
using Microsoft.Agents.AI.Hosting;
using Microsoft.Agents.AI.Workflows;
using Microsoft.AspNetCore.Mvc;
using GroupChat.Dotnet.Models.UI;
using GroupChat.Dotnet.Services;
using System.Text.Json;
using Microsoft.Extensions.AI;

var builder = WebApplication.CreateBuilder(args);

builder.AddServiceDefaults();

// Add Cosmos DB for conversation storage
builder.AddKeyedAzureCosmosContainer("conversations", configureClientOptions: (option) => { option.Serializer = new CosmosSystemTextJsonSerializer(); });
builder.Services.AddSingleton<ICosmosRepository, SampleCosmosRepository>();

// Register Cosmos Thread Store services
builder.Services.AddSingleton<ICosmosThreadRepository, CosmosThreadRepository>();
builder.Services.AddSingleton<CosmosAgentThreadStore>();

var dotnetHttpClient = new HttpClient()
{
    BaseAddress = new Uri(Environment.GetEnvironmentVariable("services__dotnetagent__https__0") ?? Environment.GetEnvironmentVariable("services__dotnetagent__http__0")!),
    Timeout = TimeSpan.FromSeconds(60)
};
var dotnetAgentCardResolver = new A2ACardResolver(dotnetHttpClient.BaseAddress!, dotnetHttpClient, agentCardPath: "/agenta2a/v1/card");

var documentManagementAgent = dotnetAgentCardResolver.GetAIAgentAsync().Result;
builder.AddAIAgent("document-management-agent", (sp, key) => documentManagementAgent);

var pythonHttpClient = new HttpClient()
{
<<<<<<< HEAD
    var httpClient = new HttpClient()
    {
        BaseAddress = new Uri(Environment.GetEnvironmentVariable("services__pythonagent__https__0") ?? Environment.GetEnvironmentVariable("services__pythonagent__http__0")!),
        Timeout = TimeSpan.FromSeconds(60)
    };
    var agentCardResolver = new A2ACardResolver(httpClient.BaseAddress!, httpClient);
=======
    BaseAddress = new Uri(Environment.GetEnvironmentVariable("services__pythonagent__https__0") ?? Environment.GetEnvironmentVariable("services__pythonagent__http__0")!),
    Timeout = TimeSpan.FromSeconds(60)
};
var pythonAgentCardResolver = new A2ACardResolver(pythonHttpClient.BaseAddress!, pythonHttpClient, agentCardPath: "/agenta2a/v1/card");
>>>>>>> 29ad1167

var financialAnalysisAgent = pythonAgentCardResolver.GetAIAgentAsync().Result;
builder.AddAIAgent("financial-analysis-agent", (sp, key) => financialAnalysisAgent);

builder.AddAIAgent("group-chat", (sp, key) =>
{
    var documentAgent = sp.GetRequiredKeyedService<AIAgent>("document-management-agent");
    var financialAgent = sp.GetRequiredKeyedService<AIAgent>("financial-analysis-agent");

    Workflow workflow =
        AgentWorkflowBuilder
            .CreateGroupChatBuilderWith(agents =>
                new RoundRobinGroupChatManager(agents)
                {
                    MaximumIterationCount = 2
                })
            .AddParticipants(documentAgent, financialAgent)
            .Build();

    return workflow.AsAgent(name: key);
}).WithThreadStore((sp, key) => sp.GetRequiredService<CosmosAgentThreadStore>());

var app = builder.Build();

app.MapGet("/test-dotnet-a2a-agent", async ([FromKeyedServices("document-management-agent")] AIAgent documentAgent) =>
{
    var documentResponse = await documentAgent.RunAsync("What is our remote work policy?");
    Console.WriteLine($"Document Agent: {documentResponse.Text}");

    return Results.Ok(new { DocumentAgent = documentResponse.Text });
});

app.MapGet("/test-python-a2a-agent", async ([FromKeyedServices("financial-analysis-agent")] AIAgent documentAgent) =>
{
    var documentResponse = await documentAgent.RunAsync("What were our top-performing products last quarter?");
    Console.WriteLine($"Financial Agent: {documentResponse.Text}");

    return Results.Ok(new { FinancialAgent = documentResponse.Text });
});

app.MapGet("/agent/chat", async ([FromKeyedServices("group-chat")] AIAgent groupChatAgent) =>
{
    var prompt = "According to our procurement policy, what vendors are we required to use for office supplies, and what has been our spending pattern with those vendors over the past 6 months?";
    var groupChatResponse = await groupChatAgent.RunAsync(prompt);
    return Results.Ok(groupChatResponse);
});

app.MapPost("/agent/chat/stream", async ([FromKeyedServices("group-chat")] AIAgent agent,
    [FromKeyedServices("group-chat")] AgentThreadStore threadStore,
    [FromBody] AIChatRequest request,
    [FromServices] ILogger<Program> logger,
    HttpResponse response) =>
{  
    var conversationId = request.SessionState ?? Guid.NewGuid().ToString();

    if (request.Messages.Count == 0)
    {
        AIChatCompletionDelta delta = new(new AIChatMessageDelta() { Content = $"Hi, I'm {agent.Name}" })
        {
            SessionState = conversationId
        };

        await response.WriteAsync($"{JsonSerializer.Serialize(delta)}\r\n");
        await response.Body.FlushAsync();
    }
    else
    {
        var message = request.Messages.LastOrDefault();

        var thread = await threadStore.GetThreadAsync(agent, conversationId);

        var chatMessage = new ChatMessage(ChatRole.User, message.Content);

        await foreach (var update in agent.RunStreamingAsync(chatMessage, thread))
        {
            await response.WriteAsync($"{JsonSerializer.Serialize(new AIChatCompletionDelta(new AIChatMessageDelta() { Content = update.Text }))}\r\n");
            await response.Body.FlushAsync();
        }

        await threadStore.SaveThreadAsync(agent, conversationId, thread);
    }

    return;
});

app.MapDefaultEndpoints();

app.Run();
<|MERGE_RESOLUTION|>--- conflicted
+++ resolved
@@ -1,135 +1,126 @@
-using A2A;
-using Microsoft.Agents.AI;
-using Microsoft.Agents.AI.Hosting;
-using Microsoft.Agents.AI.Workflows;
-using Microsoft.AspNetCore.Mvc;
-using GroupChat.Dotnet.Models.UI;
-using GroupChat.Dotnet.Services;
-using System.Text.Json;
-using Microsoft.Extensions.AI;
-
-var builder = WebApplication.CreateBuilder(args);
-
-builder.AddServiceDefaults();
-
-// Add Cosmos DB for conversation storage
-builder.AddKeyedAzureCosmosContainer("conversations", configureClientOptions: (option) => { option.Serializer = new CosmosSystemTextJsonSerializer(); });
-builder.Services.AddSingleton<ICosmosRepository, SampleCosmosRepository>();
-
-// Register Cosmos Thread Store services
-builder.Services.AddSingleton<ICosmosThreadRepository, CosmosThreadRepository>();
-builder.Services.AddSingleton<CosmosAgentThreadStore>();
-
-var dotnetHttpClient = new HttpClient()
-{
-    BaseAddress = new Uri(Environment.GetEnvironmentVariable("services__dotnetagent__https__0") ?? Environment.GetEnvironmentVariable("services__dotnetagent__http__0")!),
-    Timeout = TimeSpan.FromSeconds(60)
-};
-var dotnetAgentCardResolver = new A2ACardResolver(dotnetHttpClient.BaseAddress!, dotnetHttpClient, agentCardPath: "/agenta2a/v1/card");
-
-var documentManagementAgent = dotnetAgentCardResolver.GetAIAgentAsync().Result;
-builder.AddAIAgent("document-management-agent", (sp, key) => documentManagementAgent);
-
-var pythonHttpClient = new HttpClient()
-{
-<<<<<<< HEAD
-    var httpClient = new HttpClient()
-    {
-        BaseAddress = new Uri(Environment.GetEnvironmentVariable("services__pythonagent__https__0") ?? Environment.GetEnvironmentVariable("services__pythonagent__http__0")!),
-        Timeout = TimeSpan.FromSeconds(60)
-    };
-    var agentCardResolver = new A2ACardResolver(httpClient.BaseAddress!, httpClient);
-=======
-    BaseAddress = new Uri(Environment.GetEnvironmentVariable("services__pythonagent__https__0") ?? Environment.GetEnvironmentVariable("services__pythonagent__http__0")!),
-    Timeout = TimeSpan.FromSeconds(60)
-};
-var pythonAgentCardResolver = new A2ACardResolver(pythonHttpClient.BaseAddress!, pythonHttpClient, agentCardPath: "/agenta2a/v1/card");
->>>>>>> 29ad1167
-
-var financialAnalysisAgent = pythonAgentCardResolver.GetAIAgentAsync().Result;
-builder.AddAIAgent("financial-analysis-agent", (sp, key) => financialAnalysisAgent);
-
-builder.AddAIAgent("group-chat", (sp, key) =>
-{
-    var documentAgent = sp.GetRequiredKeyedService<AIAgent>("document-management-agent");
-    var financialAgent = sp.GetRequiredKeyedService<AIAgent>("financial-analysis-agent");
-
-    Workflow workflow =
-        AgentWorkflowBuilder
-            .CreateGroupChatBuilderWith(agents =>
-                new RoundRobinGroupChatManager(agents)
-                {
-                    MaximumIterationCount = 2
-                })
-            .AddParticipants(documentAgent, financialAgent)
-            .Build();
-
-    return workflow.AsAgent(name: key);
-}).WithThreadStore((sp, key) => sp.GetRequiredService<CosmosAgentThreadStore>());
-
-var app = builder.Build();
-
-app.MapGet("/test-dotnet-a2a-agent", async ([FromKeyedServices("document-management-agent")] AIAgent documentAgent) =>
-{
-    var documentResponse = await documentAgent.RunAsync("What is our remote work policy?");
-    Console.WriteLine($"Document Agent: {documentResponse.Text}");
-
-    return Results.Ok(new { DocumentAgent = documentResponse.Text });
-});
-
-app.MapGet("/test-python-a2a-agent", async ([FromKeyedServices("financial-analysis-agent")] AIAgent documentAgent) =>
-{
-    var documentResponse = await documentAgent.RunAsync("What were our top-performing products last quarter?");
-    Console.WriteLine($"Financial Agent: {documentResponse.Text}");
-
-    return Results.Ok(new { FinancialAgent = documentResponse.Text });
-});
-
-app.MapGet("/agent/chat", async ([FromKeyedServices("group-chat")] AIAgent groupChatAgent) =>
-{
-    var prompt = "According to our procurement policy, what vendors are we required to use for office supplies, and what has been our spending pattern with those vendors over the past 6 months?";
-    var groupChatResponse = await groupChatAgent.RunAsync(prompt);
-    return Results.Ok(groupChatResponse);
-});
-
-app.MapPost("/agent/chat/stream", async ([FromKeyedServices("group-chat")] AIAgent agent,
-    [FromKeyedServices("group-chat")] AgentThreadStore threadStore,
-    [FromBody] AIChatRequest request,
-    [FromServices] ILogger<Program> logger,
-    HttpResponse response) =>
-{  
-    var conversationId = request.SessionState ?? Guid.NewGuid().ToString();
-
-    if (request.Messages.Count == 0)
-    {
-        AIChatCompletionDelta delta = new(new AIChatMessageDelta() { Content = $"Hi, I'm {agent.Name}" })
-        {
-            SessionState = conversationId
-        };
-
-        await response.WriteAsync($"{JsonSerializer.Serialize(delta)}\r\n");
-        await response.Body.FlushAsync();
-    }
-    else
-    {
-        var message = request.Messages.LastOrDefault();
-
-        var thread = await threadStore.GetThreadAsync(agent, conversationId);
-
-        var chatMessage = new ChatMessage(ChatRole.User, message.Content);
-
-        await foreach (var update in agent.RunStreamingAsync(chatMessage, thread))
-        {
-            await response.WriteAsync($"{JsonSerializer.Serialize(new AIChatCompletionDelta(new AIChatMessageDelta() { Content = update.Text }))}\r\n");
-            await response.Body.FlushAsync();
-        }
-
-        await threadStore.SaveThreadAsync(agent, conversationId, thread);
-    }
-
-    return;
-});
-
-app.MapDefaultEndpoints();
-
-app.Run();
+using A2A;
+using Microsoft.Agents.AI;
+using Microsoft.Agents.AI.Hosting;
+using Microsoft.Agents.AI.Workflows;
+using Microsoft.AspNetCore.Mvc;
+using GroupChat.Dotnet.Models.UI;
+using GroupChat.Dotnet.Services;
+using System.Text.Json;
+using Microsoft.Extensions.AI;
+
+var builder = WebApplication.CreateBuilder(args);
+
+builder.AddServiceDefaults();
+
+// Add Cosmos DB for conversation storage
+builder.AddKeyedAzureCosmosContainer("conversations", configureClientOptions: (option) => { option.Serializer = new CosmosSystemTextJsonSerializer(); });
+builder.Services.AddSingleton<ICosmosRepository, SampleCosmosRepository>();
+
+// Register Cosmos Thread Store services
+builder.Services.AddSingleton<ICosmosThreadRepository, CosmosThreadRepository>();
+builder.Services.AddSingleton<CosmosAgentThreadStore>();
+
+var dotnetHttpClient = new HttpClient()
+{
+    BaseAddress = new Uri(Environment.GetEnvironmentVariable("services__dotnetagent__https__0") ?? Environment.GetEnvironmentVariable("services__dotnetagent__http__0")!),
+    Timeout = TimeSpan.FromSeconds(60)
+};
+var dotnetAgentCardResolver = new A2ACardResolver(dotnetHttpClient.BaseAddress!, dotnetHttpClient, agentCardPath: "/agenta2a/v1/card");
+
+var documentManagementAgent = dotnetAgentCardResolver.GetAIAgentAsync().Result;
+builder.AddAIAgent("document-management-agent", (sp, key) => documentManagementAgent);
+
+var pythonHttpClient = new HttpClient()
+{
+    BaseAddress = new Uri(Environment.GetEnvironmentVariable("services__pythonagent__https__0") ?? Environment.GetEnvironmentVariable("services__pythonagent__http__0")!),
+    Timeout = TimeSpan.FromSeconds(60)
+};
+var pythonAgentCardResolver = new A2ACardResolver(pythonHttpClient.BaseAddress!, pythonHttpClient, agentCardPath: "/agenta2a/v1/card");
+
+var financialAnalysisAgent = pythonAgentCardResolver.GetAIAgentAsync().Result;
+builder.AddAIAgent("financial-analysis-agent", (sp, key) => financialAnalysisAgent);
+
+builder.AddAIAgent("group-chat", (sp, key) =>
+{
+    var documentAgent = sp.GetRequiredKeyedService<AIAgent>("document-management-agent");
+    var financialAgent = sp.GetRequiredKeyedService<AIAgent>("financial-analysis-agent");
+
+    Workflow workflow =
+        AgentWorkflowBuilder
+            .CreateGroupChatBuilderWith(agents =>
+                new RoundRobinGroupChatManager(agents)
+                {
+                    MaximumIterationCount = 2
+                })
+            .AddParticipants(documentAgent, financialAgent)
+            .Build();
+
+    return workflow.AsAgent(name: key);
+}).WithThreadStore((sp, key) => sp.GetRequiredService<CosmosAgentThreadStore>());
+
+var app = builder.Build();
+
+app.MapGet("/test-dotnet-a2a-agent", async ([FromKeyedServices("document-management-agent")] AIAgent documentAgent) =>
+{
+    var documentResponse = await documentAgent.RunAsync("What is our remote work policy?");
+    Console.WriteLine($"Document Agent: {documentResponse.Text}");
+
+    return Results.Ok(new { DocumentAgent = documentResponse.Text });
+});
+
+app.MapGet("/test-python-a2a-agent", async ([FromKeyedServices("financial-analysis-agent")] AIAgent documentAgent) =>
+{
+    var documentResponse = await documentAgent.RunAsync("What were our top-performing products last quarter?");
+    Console.WriteLine($"Financial Agent: {documentResponse.Text}");
+
+    return Results.Ok(new { FinancialAgent = documentResponse.Text });
+});
+
+app.MapGet("/agent/chat", async ([FromKeyedServices("group-chat")] AIAgent groupChatAgent) =>
+{
+    var prompt = "According to our procurement policy, what vendors are we required to use for office supplies, and what has been our spending pattern with those vendors over the past 6 months?";
+    var groupChatResponse = await groupChatAgent.RunAsync(prompt);
+    return Results.Ok(groupChatResponse);
+});
+
+app.MapPost("/agent/chat/stream", async ([FromKeyedServices("group-chat")] AIAgent agent,
+    [FromKeyedServices("group-chat")] AgentThreadStore threadStore,
+    [FromBody] AIChatRequest request,
+    [FromServices] ILogger<Program> logger,
+    HttpResponse response) =>
+{  
+    var conversationId = request.SessionState ?? Guid.NewGuid().ToString();
+
+    if (request.Messages.Count == 0)
+    {
+        AIChatCompletionDelta delta = new(new AIChatMessageDelta() { Content = $"Hi, I'm {agent.Name}" })
+        {
+            SessionState = conversationId
+        };
+
+        await response.WriteAsync($"{JsonSerializer.Serialize(delta)}\r\n");
+        await response.Body.FlushAsync();
+    }
+    else
+    {
+        var message = request.Messages.LastOrDefault();
+
+        var thread = await threadStore.GetThreadAsync(agent, conversationId);
+
+        var chatMessage = new ChatMessage(ChatRole.User, message.Content);
+
+        await foreach (var update in agent.RunStreamingAsync(chatMessage, thread))
+        {
+            await response.WriteAsync($"{JsonSerializer.Serialize(new AIChatCompletionDelta(new AIChatMessageDelta() { Content = update.Text }))}\r\n");
+            await response.Body.FlushAsync();
+        }
+
+        await threadStore.SaveThreadAsync(agent, conversationId, thread);
+    }
+
+    return;
+});
+
+app.MapDefaultEndpoints();
+
+app.Run();